--- conflicted
+++ resolved
@@ -247,11 +247,6 @@
             format_specific_instructions = " When writing new functions, use numpy-style docstrings."
         elif filename.endswith('.ipynb'):
             format_specific_instructions = " In the new notebook file, write short code snippets in code cells and avoid long code blocks. Make sure everything is done step-by-step and we can inspect intermediate results. Add explanatory markdown cells in front of every code cell."
-<<<<<<< HEAD
-
-=======
-        
->>>>>>> 857026f9
         file_content_instruction = f"""
 Create the file "{filename}" to solve the issue #{issue}.{format_specific_instructions}
 
