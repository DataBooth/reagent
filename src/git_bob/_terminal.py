# This module provides the command line interface for interacting with GitHub issues and pull requests.
# It supports functionalities such as reviewing pull requests, solving issues, and commenting on issues
# using AI models like GPT and Claude. The script can be run in a GitHub CI environment with a timeout.

def command_line_interface():
    import os
    import sys
    import signal

    from ._github_utilities import get_most_recent_comment_on_issue, add_comment_to_issue
    from ._ai_github_utilities import setup_ai_remark, solve_github_issue, review_pull_request, comment_on_issue
    from ._endpoints import prompt_claude, prompt_chatgpt
<<<<<<< HEAD
    from ._github_utilities import check_access_and_ask_for_approval, add_reaction_to_last_comment_in_issue
=======
    from ._github_utilities import check_access_and_ask_for_approval, add_reaction_to_issue
>>>>>>> 14ae2db0
    from ._utilities import get_llm_name, report_error
    
    print("Hello")

    # read environment variables
    timeout_in_seconds = os.environ.get("TIMEOUT_IN_SECONDS", 300) # 5 minutes
    llm_name = get_llm_name()
    if "claude" in llm_name and os.environ.get("ANTHROPIC_API_KEY") is not None:
        print("Using claude...")
        prompt = prompt_claude
    elif "gpt" in llm_name and os.environ.get("OPENAI_API_KEY") is not None:
        print("Using gpt...")
        prompt = prompt_chatgpt
    else:
        raise NotImplementedError("Make sure to specify the environment variables GIT_BOB_LLM_NAME and corresponding API KEYs.")

    # Print out all arguments passed to the script
    print("Script arguments:")
    for arg in sys.argv[1:]:
        print(arg)

    task = sys.argv[1]

    # test if we're running in the github-CI
    running_in_github_ci = task.endswith("-action")
    task = task.replace("-action", "")

    if running_in_github_ci:
        print(f"Running in GitHub-CI. Setting timeout to {timeout_in_seconds / 60} minutes.")

        # in case we run in the github-CI, we set a timeout
        def handler(signum, frame):
            print("Process timed out")
            report_error("I ran out of time.")
            sys.exit(1)

        signal.signal(signal.SIGALRM, handler)
        signal.alarm(timeout_in_seconds)  # Set the timeout to 3 minutes

    # determine need to respond and access rights
    repository = sys.argv[2] if len(sys.argv) > 2 else None
    issue = int(sys.argv[3]) if len(sys.argv) > 3 else None
    user, text = get_most_recent_comment_on_issue(repository, issue)

    # handle aliases
    text = text.replace("git-bob respond", "git-bob comment")
    text = text.replace("git-bob review", "git-bob comment")
    
    if running_in_github_ci:
        if not ("git-bob comment" in text or "git-bob solve" in text):
            print("They didn't speak to me. I show myself out.")
            sys.exit(0)
        ai_remark = setup_ai_remark()
        if ai_remark in text:
            print("No need to respond to myself. I show myself out.")
            sys.exit(0)
        if not check_access_and_ask_for_approval(user, repository, issue):
            sys.exit(1)

    # add reaction to issue to show that we're working on it
    add_reaction_to_last_comment_in_issue(repository, issue, "+1")


    # execute the task
    if task == "review-pull-request":
        review_pull_request(repository, issue, prompt)
    elif (not running_in_github_ci and task == "solve-issue") or (task == "comment-on-issue" and "git-bob solve" in text):
        if prompt == prompt_claude:
            raise NotImplementedError("Solving issues using claude is currently not supported. Please use gpt instead.")
        solve_github_issue(repository, issue, llm_name)
    elif task == "comment-on-issue" and ("git-bob comment" in text or not running_in_github_ci):
        comment_on_issue(repository, issue, prompt)

<|MERGE_RESOLUTION|>--- conflicted
+++ resolved
@@ -10,11 +10,7 @@
     from ._github_utilities import get_most_recent_comment_on_issue, add_comment_to_issue
     from ._ai_github_utilities import setup_ai_remark, solve_github_issue, review_pull_request, comment_on_issue
     from ._endpoints import prompt_claude, prompt_chatgpt
-<<<<<<< HEAD
     from ._github_utilities import check_access_and_ask_for_approval, add_reaction_to_last_comment_in_issue
-=======
-    from ._github_utilities import check_access_and_ask_for_approval, add_reaction_to_issue
->>>>>>> 14ae2db0
     from ._utilities import get_llm_name, report_error
     
     print("Hello")
