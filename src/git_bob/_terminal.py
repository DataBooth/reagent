def command_line_interface():
    import os
    import sys

    from ._github_utilities import get_most_recent_comment_on_issue
    from ._ai_github_utilities import setup_ai_remark, solve_github_issue, review_pull_request, comment_on_issue
    from ._endpoints import prompt_claude, prompt_chatgpt

    print("Hello")
    llm_name = os.environ.get("GIT_BOB_LLM_NAME")
    if "claude" in llm_name and os.environ.get("ANTHROPIC_API_KEY") is not None:
        print("Using claude...")
        prompt = prompt_claude
    elif "gpt" in llm_name and os.environ.get("OPENAI_API_KEY") is not None:
        print("Using gpt...")
        prompt = prompt_chatgpt
    else:
        raise NotImplementedError("Make sure to specify the environment variables GIT_BOB_LLM_NAME and corresponding API KEYs.")

    # Print out all arguments passed to the script
    print("Script arguments:")
    for arg in sys.argv[1:]:
        print(arg)

    task = sys.argv[1]

    # test if we're running in the github-CI
    running_in_github_ci = task.endswith("-action")
    task = task.replace("-action", "")

    repository = sys.argv[2] if len(sys.argv) > 2 else None
    issue = int(sys.argv[3]) if len(sys.argv) > 3 else None

    user, text = get_most_recent_comment_on_issue(repository, issue)

    ai_remark = setup_ai_remark()

    if not running_in_github_ci or (("git-bob comment" in text or "git-bob solve" in text) and ai_remark not in text):
        if task == "review-pull-request":
            review_pull_request(repository, issue, prompt)
        elif (not running_in_github_ci and task == "solve-issue") or (task == "comment-on-issue" and "git-bob solve" in text):
<<<<<<< HEAD
            if prompt == prompt_claude:
                raise NotImplementedError("Solving issues using claude is currently not supported. Please use gpt instead.")
=======
>>>>>>> ef981b8d
            solve_github_issue(repository, issue)
        elif task == "comment-on-issue" and ("git-bob comment" in text or not running_in_github_ci):
            comment_on_issue(repository, issue, prompt)<|MERGE_RESOLUTION|>--- conflicted
+++ resolved
@@ -39,11 +39,8 @@
         if task == "review-pull-request":
             review_pull_request(repository, issue, prompt)
         elif (not running_in_github_ci and task == "solve-issue") or (task == "comment-on-issue" and "git-bob solve" in text):
-<<<<<<< HEAD
             if prompt == prompt_claude:
                 raise NotImplementedError("Solving issues using claude is currently not supported. Please use gpt instead.")
-=======
->>>>>>> ef981b8d
             solve_github_issue(repository, issue)
         elif task == "comment-on-issue" and ("git-bob comment" in text or not running_in_github_ci):
             comment_on_issue(repository, issue, prompt)