--- conflicted
+++ resolved
@@ -33,24 +33,16 @@
     return message.content[0].text
 
 
-<<<<<<< HEAD
-def prompt_chatgpt(message: str, model="gpt-4o-2024-08-06", max_accumulated_responses=10, max_response_tokens=16384):
-=======
-def prompt_chatgpt(message: str, model="gpt-4o-2024-08-06", image=None):
->>>>>>> 9bdfe24a
+def prompt_chatgpt(message: str, model="gpt-4o-2024-08-06", image=None, max_accumulated_responses=10, max_response_tokens=16384):
     """A prompt helper function that sends a message to openAI
     and returns only the text response.
     """
     # convert message in the right format if necessary
     from ._utilities import image_to_url
     import openai
-<<<<<<< HEAD
     import warnings
     from ._utilities import append_result
-    if isinstance(message, str):
-        message = [{"role": "user", "content": message}]
-    original_message = message
-=======
+
     if image is None:
         message = [{"role": "user", "content": message}]
     else:
@@ -62,8 +54,8 @@
                     "type": "image_url",
                     "image_url": {"url": image_url}
                 }]}]
+    original_message = message
 
->>>>>>> 9bdfe24a
     # setup connection to the LLM
     client = openai.OpenAI()
 
@@ -106,11 +98,7 @@
     return result.text
 
 
-<<<<<<< HEAD
-def prompt_azure(message: str, model="gpt-4o", max_accumulated_responses=10, max_response_tokens=16384):
-=======
 def prompt_azure(message: str, model="gpt-4o", image=None):
->>>>>>> 9bdfe24a
     """A prompt helper function that sends a message to Azure's OpenAI Service
     and returns only the text response.
     """
